<<<<<<< HEAD
**Create/Update `derivation/ROADMAP.md` (planning-only; references to canon, no new content)**

Search the entire repository (docs, code comments, TODO blocks, notebooks, experiment logs, exported Issues/PRs if present, CONFIG/README notes) and compile **the roadmap items already captured**: milestones, tasks, dependencies, risks, and acceptance criteria. **Do not invent new work.** Use only what exists in the repo.

**Output file:** `derivation/ROADMAP.md`
=======
**Create/Update `derivations/ROADMAP.md` (planning-only; references to canon, no new content)**

Search the entire repository (docs, code comments, TODO blocks, notebooks, experiment logs, exported Issues/PRs if present, CONFIG/README notes) and compile **the roadmap items already captured**: milestones, tasks, dependencies, risks, and acceptance criteria. **Do not invent new work.** Use only what exists in the repo.

**Output file:** `derivations/ROADMAP.md`
>>>>>>> cc15e369
**Canon rule:** This file is **planning-only**. Do **not** restate symbols, equations, constants, units, or algorithms. Link to them by anchor.

**MathJax on GitHub:**

* Inline math only when quoting names/symbols: `$ ... $`
* No display math or LaTeX environments here.

---

### File header (insert verbatim at top)

```markdown
<!-- DOC-GUARD: REFERENCE -->
# VDM Roadmap (Compiled from Repository Evidence)

**Scope:** Milestones and tasks already recorded in this repository (docs, comments, logs, exported issues).  
**Rules:** Planning-only. Link to canonical math/specs (SYMBOLS/EQUATIONS/CONSTANTS/UNITS/ALGORITHMS/BC_IC/VALIDATION/DATA_PRODUCTS/SCHEMAS). Do not duplicate canon here.
```

---

### Milestone entry template (repeat for each milestone found)

*(Populate strictly from repository text; keep names exactly as written in source.)*

```markdown
## <Milestone Title as in repo>  <a id="ms-<slug>"></a>
**Status:** <Planned | In progress | Blocked | Done> • **Priority:** <P1/P2/P3 if present>  
**Source:** <path/to/file>:<line-range> • <short-commit>  (list all if multiple)

**Goal (verbatim/condensed from source):** <one–three lines>

**Acceptance criteria (links only, no formulas):**
- Metrics/KPIs: `VALIDATION_METRICS.md#kpi-...`
- Equations referenced: `EQUATIONS.md#vdm-e-...`
- Data products to produce: `DATA_PRODUCTS.md#data-...`
- Units/normalization context: `UNITS_NORMALIZATION.md#...`

**Dependencies:** link to other milestones/tasks (`#ms-...`, `#task-...`) and external artifacts if cited  
**Risks/Constraints:** brief bullets lifted from source  
**Deliverables:** filenames or artifacts explicitly mentioned (figures, tables, checkpoints)  
**Target timeframe (if stated):** literal dates or “next sprint/phase” as written
```

---

### Task entry template (repeat for tasks under a milestone)

```markdown
### <Task Title as in repo>  <a id="task-<slug>"></a>
**Source:** <path:lines> • <short-commit>  
**Description:** <one–two lines lifted>  
**Linked canon:** symbols → `SYMBOLS.md#sym-...`, equations → `EQUATIONS.md#vdm-e-...`, constants → `CONSTANTS.md#const-...`, algorithms → `ALGORITHMS.md#vdm-a-...`  
**Exit criteria:** reference KPIs/figures/artifacts by anchor/path (no formulas)  
**Owner (if present):** <name/handle> • **Status:** <…>
```

---

### Sections to populate (only if evidenced; omit otherwise)

1. **Near-Term Milestones** (next sprint/phase)
2. **Mid-Term Milestones**
3. **Long-Term / Research Threads**
4. **Engineering/Infra Tasks that impact theory**
5. **Blocked/On-Hold** (with cited blockers)

*(If the repo doesn’t group them, keep a single list ordered by path.)*

---

### Linking rules (anchors only; no duplication)

<<<<<<< HEAD
* Symbols → `../derivation/SYMBOLS.md#sym-...`
* Equations → `../derivation/EQUATIONS.md#vdm-e-...`
* Constants → `../derivation/CONSTANTS.md#const-...`
* Units → `../derivation/UNITS_NORMALIZATION.md#...`
* Algorithms → `../derivation/ALGORITHMS.md#vdm-a-...`
* BC/IC/Geometry → `../derivation/BC_IC_GEOMETRY.md#...`
* Validation metrics → `../derivation/VALIDATION_METRICS.md#kpi-...`
* Data products → `../derivation/DATA_PRODUCTS.md#data-...`
* Schemas → `../derivation/SCHEMAS.md#schema-...`
=======
* Symbols → `../derivations/SYMBOLS.md#sym-...`
* Equations → `../derivations/EQUATIONS.md#vdm-e-...`
* Constants → `../derivations/CONSTANTS.md#const-...`
* Units → `../derivations/UNITS_NORMALIZATION.md#...`
* Algorithms → `../derivations/ALGORITHMS.md#vdm-a-...`
* BC/IC/Geometry → `../derivations/BC_IC_GEOMETRY.md#...`
* Validation metrics → `../derivations/VALIDATION_METRICS.md#kpi-...`
* Data products → `../derivations/DATA_PRODUCTS.md#data-...`
* Schemas → `../derivations/SCHEMAS.md#schema-...`
>>>>>>> cc15e369

If a needed anchor is missing, write: `TODO: add anchor (see <path>:<line>)`. Do not paste canon here.

---

### De-duplication & ordering

* **One milestone entry per distinct title.** If the same milestone appears in multiple places, keep one entry and list all sources under **Source**.
* If two names refer to the same milestone, keep the most common name and list the alias in **Notes** with sources.
* Order milestones by **priority** if stated; otherwise by repository path (lexicographic) of the first cited source.

---

### Indices & blocks (append verbatim)

```markdown
<!-- BEGIN AUTOSECTION: ROADMAP-INDEX -->
<!-- Tool-maintained list of [Milestone](#ms-...) and [Task](#task-...) anchors -->
<!-- END AUTOSECTION: ROADMAP-INDEX -->

## Change Log
- <date> • roadmap updated • <commit>
```

---

### Validation

* Render on GitHub; ensure anchors resolve.
* Planning text must be sourced from the repo (docs/comments/issues in-repo). No new tasks or dates.
* All acceptance criteria should **link to** canonical metrics/equations/data—no formulas or numbers pasted here.<|MERGE_RESOLUTION|>--- conflicted
+++ resolved
@@ -1,16 +1,10 @@
-<<<<<<< HEAD
+
 **Create/Update `derivation/ROADMAP.md` (planning-only; references to canon, no new content)**
 
 Search the entire repository (docs, code comments, TODO blocks, notebooks, experiment logs, exported Issues/PRs if present, CONFIG/README notes) and compile **the roadmap items already captured**: milestones, tasks, dependencies, risks, and acceptance criteria. **Do not invent new work.** Use only what exists in the repo.
 
 **Output file:** `derivation/ROADMAP.md`
-=======
-**Create/Update `derivations/ROADMAP.md` (planning-only; references to canon, no new content)**
 
-Search the entire repository (docs, code comments, TODO blocks, notebooks, experiment logs, exported Issues/PRs if present, CONFIG/README notes) and compile **the roadmap items already captured**: milestones, tasks, dependencies, risks, and acceptance criteria. **Do not invent new work.** Use only what exists in the repo.
-
-**Output file:** `derivations/ROADMAP.md`
->>>>>>> cc15e369
 **Canon rule:** This file is **planning-only**. Do **not** restate symbols, equations, constants, units, or algorithms. Link to them by anchor.
 
 **MathJax on GitHub:**
@@ -84,7 +78,6 @@
 
 ### Linking rules (anchors only; no duplication)
 
-<<<<<<< HEAD
 * Symbols → `../derivation/SYMBOLS.md#sym-...`
 * Equations → `../derivation/EQUATIONS.md#vdm-e-...`
 * Constants → `../derivation/CONSTANTS.md#const-...`
@@ -94,17 +87,6 @@
 * Validation metrics → `../derivation/VALIDATION_METRICS.md#kpi-...`
 * Data products → `../derivation/DATA_PRODUCTS.md#data-...`
 * Schemas → `../derivation/SCHEMAS.md#schema-...`
-=======
-* Symbols → `../derivations/SYMBOLS.md#sym-...`
-* Equations → `../derivations/EQUATIONS.md#vdm-e-...`
-* Constants → `../derivations/CONSTANTS.md#const-...`
-* Units → `../derivations/UNITS_NORMALIZATION.md#...`
-* Algorithms → `../derivations/ALGORITHMS.md#vdm-a-...`
-* BC/IC/Geometry → `../derivations/BC_IC_GEOMETRY.md#...`
-* Validation metrics → `../derivations/VALIDATION_METRICS.md#kpi-...`
-* Data products → `../derivations/DATA_PRODUCTS.md#data-...`
-* Schemas → `../derivations/SCHEMAS.md#schema-...`
->>>>>>> cc15e369
 
 If a needed anchor is missing, write: `TODO: add anchor (see <path>:<line>)`. Do not paste canon here.
 
